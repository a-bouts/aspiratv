package francetv

import (
	"context"
	"encoding/json"
	"fmt"
	"io"
	"log"
	"net/http"
	"net/url"
	"path"
	"regexp"
	"strconv"
	"sync"
	"time"

	"github.com/simulot/aspiratv/net/myhttp/httptest"
	"github.com/simulot/aspiratv/parsers/mpdparser"

	"github.com/simulot/aspiratv/net/myhttp"
	"github.com/simulot/aspiratv/providers"
)

// init registers FranceTV provider
func init() {
	p, err := New()
	if err != nil {
		panic(err)
	}
	providers.Register(p)
}

// Provider constants
const (
	ProviderName = "francetv"
)

type getter interface {
	Get(ctx context.Context, uri string) (io.ReadCloser, error)
	DoWithContext(ctx context.Context, method string, theURL string, headers http.Header, body io.Reader) (io.ReadCloser, error)
}

// FranceTV structure handles france-tv catalog of shows
type FranceTV struct {
	getter      getter
	debug       bool
	deadline    time.Duration
	algolia     *AlgoliaConfig
	seasons     sync.Map
	shows       sync.Map
	keepBonuses bool
}

// WithGetter inject a getter in FranceTV object instead of normal one
func WithGetter(g getter) func(ftv *FranceTV) {
	return func(ftv *FranceTV) {
		ftv.getter = g
	}
}

// New setup a Show provider for France Télévisions
func New() (*FranceTV, error) {
	p := &FranceTV{
		getter:      myhttp.DefaultClient,
		deadline:    30 * time.Second,
		keepBonuses: true,
	}

	return p, nil
}

// Name return the name of the provider
func (FranceTV) Name() string { return "francetv" }

func (p *FranceTV) Configure(c providers.Config) {
	p.keepBonuses = c.KeepBonus
	p.debug = c.Debug
	if p.debug {
		p.deadline = time.Hour
	} else {
		p.deadline = 30 * time.Second
	}

}

// MediaList return media that match with matching list.
func (p *FranceTV) MediaList(ctx context.Context, mm []*providers.MatchRequest) chan *providers.Media {
	err := p.getAlgoliaConfig(ctx)

	if err != nil {
		return nil
	}
	shows := make(chan *providers.Media)

	go func() {
		defer close(shows)
		for _, m := range mm {
			if m.Provider != "francetv" {
				continue
			}
			for s := range p.queryAlgolia(ctx, m) {
				shows <- s
			}
		}
	}()
	return shows
}

type player struct {
	Video struct {
		URL   string `json:"url"`
		Token string `json:"token"`
	} `json:video`
	Meta struct {
		ID              string    `json:"id"`
		PlurimediaID    string    `json:"plurimedia_id"`
		Title           string    `json:"title"`
		AdditionalTitle string    `json:"additional_title"`
		PreTitle        string    `json:"pre_title"`
		BroadcastedAt   time.Time `json:"broadcasted_at"`
		ImageURL        string    `json:"image_url"`
	} `json:"meta"`
}

// GetMediaDetails download more details when available  especially the stream URL.
// The player webservice returns some metadata and an URL named Token.
// The must been acquired right before the actual download. It has a limited validity
// In the structure returned by token URL, another URL is provided. The request is then redirected
// to the actual video stream. This url has also a limited validity.
//
// But for some reason FFMPEG doesn't follow the redirection. So, we have to get the final URL before
// calling FFMPEG // FranceTV provides a subtitle tracks that isn't decoded by FFMPEG.
// And FFMPEG doesn't get always  the best video resolution
//
// The video stream is in fact a MPD manifest files. We can edit this manifest for removing unwanted tracks.
//
func (p *FranceTV) GetMediaDetails(ctx context.Context, m *providers.Media) error {
	info := m.Metadata.GetMediaInfo()
	v := url.Values{}
	v.Set("country_code", "FR")
	v.Set("w", "1920")
	v.Set("h", "1080")
	v.Set("version", "5.18.3")
	v.Set("domain", "www.france.tv")
	v.Set("device_type", "desktop")
	v.Set("browser", "firefox")
	v.Set("browser_version", "75")
	v.Set("os", "windows")
	v.Set("gmt", "+1")

	u := "https://player.webservices.francetelevisions.fr/v1/videos/" + m.ID + "?" + v.Encode()

	if p.debug {
		log.Printf("[%s] Player url %q", p.Name(), u)
	}

	r, err := p.getter.Get(ctx, u)
	if err != nil {
		return fmt.Errorf("Can't get player: %w", err)
	}
	if p.debug {
		r = httptest.DumpReaderToFile(r, "francetv-player-"+m.ID+"-")
	}
	defer r.Close()

	pl := player{}
	err = json.NewDecoder(r).Decode(&pl)
	if err != nil {
		return fmt.Errorf("Can't decode player: %w", err)
	}

	episodeRegexp := regexp.MustCompile(`S(\d+)\sE(\d+)`)
	expr := episodeRegexp.FindAllStringSubmatch(pl.Meta.PreTitle, -1)
	if len(expr) > 0 {
		info.Season, _ = strconv.Atoi(expr[0][1])
		info.Episode, _ = strconv.Atoi(expr[0][2])
	}

	// Get Token
	if len(pl.Video.Token) > 0 {
		if p.debug {
			log.Printf("[%s] Player token %q", p.Name(), pl.Video.Token)
		}

		r2, err := p.getter.Get(ctx, pl.Video.Token)
		if err != nil {
			return fmt.Errorf("Can't get token %s: %w", pl.Video.Token, err)
		}
		if p.debug {
			r2 = httptest.DumpReaderToFile(r2, "francetv-token-"+m.ID+"-")
		}
		defer r2.Close()
		pl := struct {
			URL string `json:"url"`
		}{}
		err = json.NewDecoder(r2).Decode(&pl)
		if err != nil {
			return fmt.Errorf("Can't decode token's url : %w", err)
		}
		if p.debug {
			log.Printf("[%s] Player token's url %q", p.Name(), pl.URL)
<<<<<<< HEAD
		}

		// Now, get pl.URL, and watch for Location response header. It contains the dash ressource
		// Set up the HTTP request
		req, err := http.NewRequest("GET", pl.URL, nil)
		if err != nil {
			return err
		}

		transport := http.Transport{}
		resp, err := transport.RoundTrip(req)
		if err != nil {
			return err
		}

		// Check if you received the status codes you expect. There may
		// status codes other than 200 which are acceptable.
		if resp.StatusCode != 302 {
			return fmt.Errorf("Failed with status: %q", resp.Status)
		}

		info.URL = resp.Header.Get("Location")

=======
		}
		mpd := mpdparser.NewMPDParser()
		err = mpd.Get(ctx, pl.URL)
		if err != nil {
			return fmt.Errorf("Can't get manifest : %w", err)
		}

		// Strip subtitle track
		err = mpd.StripSTPPStream()
		if err != nil {
			return fmt.Errorf("Can't edit manifest : %w", err)
		}

		// Select best video stream
		err = mpd.KeepBestVideoStream()
		if err != nil {
			return fmt.Errorf("Can't edit manifest : %w", err)
		}

		// rebase the manifest
		u := path.Dir(mpd.ActualURL)
		err = mpd.ChangeBaseUrl(u)
		if err != nil {
			return fmt.Errorf("Can't edit manifest : %w", err)
		}

>>>>>>> 7f01d657
	}

	if p.debug {
		log.Printf("[%s] Stream url %q", p.Name(), info.URL)
	}

	return nil
}<|MERGE_RESOLUTION|>--- conflicted
+++ resolved
@@ -199,31 +199,6 @@
 		}
 		if p.debug {
 			log.Printf("[%s] Player token's url %q", p.Name(), pl.URL)
-<<<<<<< HEAD
-		}
-
-		// Now, get pl.URL, and watch for Location response header. It contains the dash ressource
-		// Set up the HTTP request
-		req, err := http.NewRequest("GET", pl.URL, nil)
-		if err != nil {
-			return err
-		}
-
-		transport := http.Transport{}
-		resp, err := transport.RoundTrip(req)
-		if err != nil {
-			return err
-		}
-
-		// Check if you received the status codes you expect. There may
-		// status codes other than 200 which are acceptable.
-		if resp.StatusCode != 302 {
-			return fmt.Errorf("Failed with status: %q", resp.Status)
-		}
-
-		info.URL = resp.Header.Get("Location")
-
-=======
 		}
 		mpd := mpdparser.NewMPDParser()
 		err = mpd.Get(ctx, pl.URL)
@@ -250,7 +225,6 @@
 			return fmt.Errorf("Can't edit manifest : %w", err)
 		}
 
->>>>>>> 7f01d657
 	}
 
 	if p.debug {
