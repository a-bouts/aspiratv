--- conflicted
+++ resolved
@@ -188,25 +188,6 @@
 		}
 		for _, data := range collection.Data {
 			s := &providers.Show{
-<<<<<<< HEAD
-				AirDate:  time.Time{},
-				Channel:  "Arte",
-				Category: "",
-				Detailed: false,
-				DRM:      false,
-				Duration: data.Duration.Duration(),
-				Episode:  "",
-				ID:       data.ProgramID,
-				Pitch:    strings.TrimSpace(data.Description),
-				Season:   "",
-				Provider: "artetv",
-				Show: func() string {
-					if len(data.Subtitle) == 0 {
-						return strings.TrimSpace(collection.Link.Title)
-					}
-					return strings.TrimSpace(data.Title)
-				}(),
-=======
 				AirDate:   time.Time{},
 				Channel:   "Arte",
 				Category:  "",
@@ -219,7 +200,6 @@
 				Season:    "",
 				Provider:  "artetv",
 				Show:      strings.TrimSpace(collection.Link.Title),
->>>>>>> 0b13fe4b
 				ShowURL:   data.URL,
 				StreamURL: "", // Must call GetShowStreamURL to get the show's URL
 				ThumbnailURL: func(t thumbs) string {
@@ -234,17 +214,10 @@
 					return bestURL
 				}(data.Images["landscape"]),
 				Title: func() string {
-<<<<<<< HEAD
-					if len(data.Subtitle) == 0 {
-						return strings.TrimSpace(data.Title)
-					}
-					return strings.TrimSpace(data.Subtitle)
-=======
 					if len(data.Subtitle) > 0 {
 						return strings.TrimSpace(data.Subtitle)
 					}
 					return strings.TrimSpace(data.Title)
->>>>>>> 0b13fe4b
 				}(),
 				Destination: destination,
 			}
