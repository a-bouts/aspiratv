--- conflicted
+++ resolved
@@ -74,11 +74,7 @@
 ## Pour surveiller la mise à disposition de nouveaux épisodes d'une émission
 Dans ce mode, le fichiers de configuration `config.json` placé dans le même répertoire que le programe est lu pour pour interroger les différents serveur.
 
-<<<<<<< HEAD
-### --headless
-=======
 ### -headless
->>>>>>> 3da68ff1
 L'option `--headless` désactive les barres de progressions et produit une log sur la console.
 
 
